<div align="center">
<img src="https://static.scarf.sh/a.png?x-pxid=cf317fe7-2188-4721-bc01-124bb5d5dbb2" />

## <img src="https://github.com/SantiiRepair/quotexpy/blob/main/.github/images/quotex-logo.png?raw=true" height="56"/>


**📈 QuotexPy is a library for interact with qxbroker easily.**

______________________________________________________________________

[![License](https://img.shields.io/badge/License-GPL--3.0-magenta.svg)](https://www.gnu.org/licenses/gpl-3.0.txt)
[![PyPI version](https://badge.fury.io/py/quotexpy.svg)](https://badge.fury.io/py/quotexpy)
![GithubActions](https://github.com/SantiiRepair/quotexpy/actions/workflows/pylint.yml/badge.svg)

</div>

______________________________________________________________________

## Installing

📈 QuotexPy is tested on Ubuntu 18.04 and Windows 10 with **Python >= 3.10, <= 3.12.**
```bash
pip install quotexpy
```

If you plan to code and make changes, clone and install it locally.

```bash
git clone https://github.com/SantiiRepair/quotexpy.git
pip install -e .
```

### Import
```python
from quotexpy.stable_api import Quotex
```

### Examples
For examples check out [some](https://github.com/SantiiRepair/quotexpy/blob/main/example/main.py) found in the `example` directory.

### Donations
If you feel like showing your love and/or appreciation for this project, then how about shouting me a coffee, beer or something more interesting ;)

<a href="https://www.buymeacoffee.com/SantiiRepair"><img src="https://img.buymeacoffee.com/button-api/?text=Buy me a whore&emoji=👯‍♀️&slug=SantiiRepair&button_colour=980028&font_colour=ffffff&font_family=Poppins&outline_colour=ffffff&coffee_colour=FFDD00" /></a>
<br>

<<<<<<< HEAD
### ⚠️ Atention 
- Because cloudfare blocks requests you should enable `browser=True` to avoid `HTTP 403` errors.

- If the Quotex broker understands that the operation is being carried out by a trading bot, it will apply the rules of use and block the account at the broker. We are not responsible for the use of this bot, use at your own risk. According to the broker’s message:
"... The use of automated bots for trading is prohibited according to account rules.
If you use them, your account will be blocked without the possibility of withdrawing funds and re-registration.
Respectfully,
Quotex"
=======
### Acknowledgements
Thanks to [@ricardospinoza](https://github.com/ricardospinoza) for solving the `trade` error in the code 🚀
>>>>>>> 1fa00420
<|MERGE_RESOLUTION|>--- conflicted
+++ resolved
@@ -38,22 +38,20 @@
 ### Examples
 For examples check out [some](https://github.com/SantiiRepair/quotexpy/blob/main/example/main.py) found in the `example` directory.
 
+## Atettion
+- Because cloudfare blocks requests you should enable browser=True to avoid HTTP 403 errors.
+
+- If the Quotex broker understands that the operation is being carried out by a trading bot, it will apply the rules of use and block the account at the broker. We are not responsible for the use of this bot, use at your own risk. According to the broker’s message:
+"... The use of automated bots for trading is prohibited according to account rules.
+If you use them, your account will be blocked without the possibility of withdrawing funds and re-registration.
+Respectfully,
+Quotex"
+
 ### Donations
 If you feel like showing your love and/or appreciation for this project, then how about shouting me a coffee, beer or something more interesting ;)
 
 <a href="https://www.buymeacoffee.com/SantiiRepair"><img src="https://img.buymeacoffee.com/button-api/?text=Buy me a whore&emoji=👯‍♀️&slug=SantiiRepair&button_colour=980028&font_colour=ffffff&font_family=Poppins&outline_colour=ffffff&coffee_colour=FFDD00" /></a>
 <br>
 
-<<<<<<< HEAD
-### ⚠️ Atention 
-- Because cloudfare blocks requests you should enable `browser=True` to avoid `HTTP 403` errors.
-
-- If the Quotex broker understands that the operation is being carried out by a trading bot, it will apply the rules of use and block the account at the broker. We are not responsible for the use of this bot, use at your own risk. According to the broker’s message:
-"... The use of automated bots for trading is prohibited according to account rules.
-If you use them, your account will be blocked without the possibility of withdrawing funds and re-registration.
-Respectfully,
-Quotex"
-=======
 ### Acknowledgements
-Thanks to [@ricardospinoza](https://github.com/ricardospinoza) for solving the `trade` error in the code 🚀
->>>>>>> 1fa00420
+Thanks to [@ricardospinoza](https://github.com/ricardospinoza) for solving the `trade` error in the code 🚀