--- conflicted
+++ resolved
@@ -69,10 +69,6 @@
                 if "call" in str(message) or "put" in str(message):
                     self.api.instruments = message
                 elif "signals" in str(message):
-<<<<<<< HEAD
-=======
-                    # print(message)
->>>>>>> 9a239626
                     for i in message["signals"]:
                         self.api.signal_data[i[0]][i[2]]["dir"] = i[1][0]["signal"]
                         self.api.signal_data[i[0]][i[2]]["duration"] = i[1][0]["timeFrame"]
