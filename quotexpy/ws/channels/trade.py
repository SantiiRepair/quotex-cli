import json
from quotexpy.ws.channels.base import Base
from quotexpy.expiration import get_expiration_time_quotex


class Trade(Base):
    """Class for Quotex trade websocket channel."""

    name = "trade"

    def __call__(self, action: str, amount, asset: str, duration: int, request_id: int):
        """exp, idx = get_expiration_time(
        int(self.api.timesync.server_timestamp), duration)"""
        option_type = 100
        if "_otc" not in asset.strip().lower():
            option_type = 1
<<<<<<< HEAD
            duration = get_expiration_time_quotex(
                int(self.api.timesync.server_timestamp), duration)
=======
            duration = get_expiration_time(int(self.api.timesync.server_timestamp), duration)
>>>>>>> 9a239626
        payload = {
            "chartId": "graph",
            "settings": {
                "chartId": "graph",
                "chartType": 2,
                "currentExpirationTime": duration,
                "isFastOption": False,
                "isFastAmountOption": False,
                "isIndicatorsMinimized": False,
                "isIndicatorsShowing": True,
                "isShortBetElement": False,
                "chartPeriod": 4,
                "currentAsset": {"symbol": asset},
                "dealValue": 5,
                "dealPercentValue": 1,
                "isVisible": True,
                "timePeriod": 30,
                "gridOpacity": 8,
                "isAutoScrolling": 1,
                "isOneClickTrade": True,
                "upColor": "#0FAF59",
                "downColor": "#FF6251",
            },
        }
        data = f'42["settings/store",{json.dumps(payload)}]'
        self.send_websocket_request(data)

        payload = {
            "asset": asset,
            "amount": amount,
            "time": duration,
            "action": action,
            "isDemo": self.api.account_type,
            "tournamentId": 0,
            "requestId": request_id,
            "optionType": option_type,
        }
        data = f'42["orders/open",{json.dumps(payload)}]'
        #print("envio json request websocket")
        #print(data)
        self.send_websocket_request(data)


"""
42["pending/create",{"openType":1,"asset":"EURUSD","openPrice":"1.06401","timeframe":120,"command":"call","amount":5}]
{"pending":{"ticket":"4f296304-2dee-4271-8893-3bc4adc56daf","openType":1,"amount":5,"uid":20522712,"isDemo":1,"asset":"EURUSD","openPrice":"1.06401","timeframe":120,"command":0,"currency":"BRL"}}
42["instruments/follow",{"amount":5,"command":0,"currency":"BRL","isDemo":1,"min_payout":0,"open_price":"1.06401","open_type":1,"symbol":"EURUSD","ticket":"4f296304-2dee-4271-8893-3bc4adc56daf","timeframe":120,"uid":20522712}]
42["settings/store",{"chartId":"graph","settings":{"chartId":"graph","chartType":2,"currentExpirationTime":1677005460,"isFastOption":False,"isFastAmountOption":False,"isIndicatorsMinimized":False,"isIndicatorsShowing":True,"isShortBetElement":False,"chartPeriod":4,"currentAsset":{"symbol":"EURUSD"},"dealValue":5,"dealPercentValue":1,"isVisible":True,"timePeriod":60,"gridOpacity":8,"isAutoScrolling":1,"isOneClickTrade":True,"upColor":"#0FAF59","downColor":"#FF6251"}}]	
"""<|MERGE_RESOLUTION|>--- conflicted
+++ resolved
@@ -14,12 +14,8 @@
         option_type = 100
         if "_otc" not in asset.strip().lower():
             option_type = 1
-<<<<<<< HEAD
             duration = get_expiration_time_quotex(
                 int(self.api.timesync.server_timestamp), duration)
-=======
-            duration = get_expiration_time(int(self.api.timesync.server_timestamp), duration)
->>>>>>> 9a239626
         payload = {
             "chartId": "graph",
             "settings": {
