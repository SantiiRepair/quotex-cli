import json
from quotexpy.ws.channels.base import Base
from quotexpy.expiration import get_expiration_time


class Trade(Base):
    """Class for Quotex trade websocket channel."""

<<<<<<< HEAD
    name = "trade"

    def __call__(self, action: str, amount, asset: str, duration: int, request_id: int):
        """exp, idx = get_expiration_time(
            int(self.api.timesync.server_timestamp), duration)"""
        option_type = 100
        if "_otc" not in asset.strip().lower():
            option_type = 1
            duration = get_expiration_time(
                int(self.api.timesync.server_timestamp), duration)
=======
    def __call__(self, action: str, amount, asset: str, duration: int, request_id: int):
        option_type = 100
        if "_otc" not in asset.strip().lower():
            option_type = 1
            duration = get_expiration_time(int(self.api.timesync.server_timestamp), duration)
>>>>>>> 1fa00420
        payload = {
            "chartId": "graph",
            "settings": {
                "chartId": "graph",
                "chartType": 2,
                "currentExpirationTime": duration,
                "isFastOption": False,
                "isFastAmountOption": False,
                "isIndicatorsMinimized": False,
                "isIndicatorsShowing": True,
                "isShortBetElement": False,
                "chartPeriod": 4,
<<<<<<< HEAD
                "currentAsset": {
                    "symbol": asset
                },
=======
                "currentAsset": {"symbol": asset},
>>>>>>> 1fa00420
                "dealValue": 5,
                "dealPercentValue": 1,
                "isVisible": True,
                "timePeriod": 30,
                "gridOpacity": 8,
                "isAutoScrolling": 1,
                "isOneClickTrade": True,
                "upColor": "#0FAF59",
<<<<<<< HEAD
                "downColor": "#FF6251"
            }
=======
                "downColor": "#FF6251",
            },
>>>>>>> 1fa00420
        }
        data = f'42["settings/store",{json.dumps(payload)}]'
        self.send_websocket_request(data)

        payload = {
            "asset": asset,
            "amount": amount,
            "time": duration,
            "action": action,
            "isDemo": self.api.account_type,
            "tournamentId": 0,
            "requestId": request_id,
<<<<<<< HEAD
            "optionType": option_type
=======
            "optionType": option_type,
>>>>>>> 1fa00420
        }
        data = f'42["orders/open",{json.dumps(payload)}]'
        self.send_websocket_request(data)


"""
42["pending/create",{"openType":1,"asset":"EURUSD","openPrice":"1.06401","timeframe":120,"command":"call","amount":5}]
{"pending":{"ticket":"4f296304-2dee-4271-8893-3bc4adc56daf","openType":1,"amount":5,"uid":20522712,"isDemo":1,"asset":"EURUSD","openPrice":"1.06401","timeframe":120,"command":0,"currency":"BRL"}}
42["instruments/follow",{"amount":5,"command":0,"currency":"BRL","isDemo":1,"min_payout":0,"open_price":"1.06401","open_type":1,"symbol":"EURUSD","ticket":"4f296304-2dee-4271-8893-3bc4adc56daf","timeframe":120,"uid":20522712}]
42["settings/store",{"chartId":"graph","settings":{"chartId":"graph","chartType":2,"currentExpirationTime":1677005460,"isFastOption":False,"isFastAmountOption":False,"isIndicatorsMinimized":False,"isIndicatorsShowing":True,"isShortBetElement":False,"chartPeriod":4,"currentAsset":{"symbol":"EURUSD"},"dealValue":5,"dealPercentValue":1,"isVisible":True,"timePeriod":60,"gridOpacity":8,"isAutoScrolling":1,"isOneClickTrade":True,"upColor":"#0FAF59","downColor":"#FF6251"}}]	
"""<|MERGE_RESOLUTION|>--- conflicted
+++ resolved
@@ -2,11 +2,9 @@
 from quotexpy.ws.channels.base import Base
 from quotexpy.expiration import get_expiration_time
 
-
 class Trade(Base):
     """Class for Quotex trade websocket channel."""
 
-<<<<<<< HEAD
     name = "trade"
 
     def __call__(self, action: str, amount, asset: str, duration: int, request_id: int):
@@ -17,13 +15,6 @@
             option_type = 1
             duration = get_expiration_time(
                 int(self.api.timesync.server_timestamp), duration)
-=======
-    def __call__(self, action: str, amount, asset: str, duration: int, request_id: int):
-        option_type = 100
-        if "_otc" not in asset.strip().lower():
-            option_type = 1
-            duration = get_expiration_time(int(self.api.timesync.server_timestamp), duration)
->>>>>>> 1fa00420
         payload = {
             "chartId": "graph",
             "settings": {
@@ -36,13 +27,7 @@
                 "isIndicatorsShowing": True,
                 "isShortBetElement": False,
                 "chartPeriod": 4,
-<<<<<<< HEAD
-                "currentAsset": {
-                    "symbol": asset
-                },
-=======
                 "currentAsset": {"symbol": asset},
->>>>>>> 1fa00420
                 "dealValue": 5,
                 "dealPercentValue": 1,
                 "isVisible": True,
@@ -51,13 +36,8 @@
                 "isAutoScrolling": 1,
                 "isOneClickTrade": True,
                 "upColor": "#0FAF59",
-<<<<<<< HEAD
                 "downColor": "#FF6251"
             }
-=======
-                "downColor": "#FF6251",
-            },
->>>>>>> 1fa00420
         }
         data = f'42["settings/store",{json.dumps(payload)}]'
         self.send_websocket_request(data)
@@ -70,11 +50,7 @@
             "isDemo": self.api.account_type,
             "tournamentId": 0,
             "requestId": request_id,
-<<<<<<< HEAD
             "optionType": option_type
-=======
-            "optionType": option_type,
->>>>>>> 1fa00420
         }
         data = f'42["orders/open",{json.dumps(payload)}]'
         self.send_websocket_request(data)
