--- conflicted
+++ resolved
@@ -5,20 +5,12 @@
 from bs4 import BeautifulSoup
 from typing import Tuple, Any
 from quotexpy.utils.playwright_install import install
-<<<<<<< HEAD
-from playwright.async_api import Playwright, async_playwright, expect
+from playwright.async_api import Playwright, async_playwright
 
 
 class Browser(object):
 
     email = None
-=======
-from playwright.async_api import Playwright, async_playwright
-
-
-class Browser(object):
-    username = None
->>>>>>> 1fa00420
     password = None
 
     def __init__(self, api):
@@ -30,11 +22,7 @@
         page = await context.new_page()
         await page.goto("https://qxbroker.com/pt/sign-in")
         await page.get_by_role("textbox", name="E-mail").click()
-<<<<<<< HEAD
         await page.get_by_role("textbox", name="E-mail").fill(self.email)
-=======
-        await page.get_by_role("textbox", name="E-mail").fill(self.username)
->>>>>>> 1fa00420
         await page.get_by_role("textbox", name="Senha").click()
         await page.get_by_role("textbox", name="Senha").fill(self.password)
         await page.get_by_role("button", name="Entrar").click()
@@ -57,7 +45,6 @@
         soup = BeautifulSoup(source, "html.parser")
         user_agent = await page.evaluate("() => navigator.userAgent;")
         self.api.user_agent = user_agent
-<<<<<<< HEAD
         script = soup.find_all(
             "script", {"type": "text/javascript"})[1].get_text()
         match = re.sub(
@@ -71,17 +58,6 @@
         output_file.write_text(
             json.dumps({"cookies": cookie_string, "ssid": ssid, "user_agent": user_agent}, indent=4)
         )
-=======
-        script = soup.find_all("script", {"type": "text/javascript"})[1].get_text()
-        match = re.sub("window.settings = ", "", script.strip().replace(";", ""))
-
-        ssid = json.loads(match).get("token")
-        output_file = Path("./.session.json")
-        output_file.parent.mkdir(exist_ok=True, parents=True)
-        cookiejar = requests.utils.cookiejar_from_dict({c["name"]: c["value"] for c in cookies})
-        cookie_string = "; ".join([f"{c.name}={c.value}" for c in cookiejar])
-        output_file.write_text(json.dumps({"cookies": cookie_string, "ssid": ssid, "user_agent": user_agent}, indent=4))
->>>>>>> 1fa00420
         await context.close()
         await browser.close()
 
