--- conflicted
+++ resolved
@@ -3,45 +3,25 @@
 import ssl
 import time
 import json
-<<<<<<< HEAD
 import ssl
 import logging
 import threading
 import collections
 import urllib3
 import certifi
-=======
-import certifi
-import urllib3
-import logging
-import threading
-import collections
-from collections import defaultdict as default_dict
-
->>>>>>> 1fa00420
 from quotexpy import global_value
 from quotexpy.http.login import Login
 from quotexpy.http.logout import Logout
 from quotexpy.ws.channels.ssid import Ssid
 from quotexpy.ws.channels.trade import Trade
-<<<<<<< HEAD
 from quotexpy.ws.channels.candles import GetCandles
 from quotexpy.ws.channels.sell_option import SellOption
 from quotexpy.ws.objects.timesync import TimeSync
-=======
-from quotexpy.exceptions import QuotexTimeout
-from quotexpy.ws.client import WebsocketClient
->>>>>>> 1fa00420
 from quotexpy.ws.objects.candles import Candles
 from quotexpy.ws.objects.profile import Profile
-from quotexpy.ws.objects.timesync import TimeSync
-from quotexpy.ws.channels.candles import GetCandles
 from quotexpy.ws.objects.listinfodata import ListInfoData
-<<<<<<< HEAD
 from quotexpy.ws.client import WebsocketClient
 from collections import defaultdict
-=======
->>>>>>> 1fa00420
 
 
 def nested_dict(n, typeof):
@@ -63,19 +43,11 @@
 class QuotexAPI(object):
     """Class for communication with Quotex API"""
     socket_option_opened = {}
-<<<<<<< HEAD
-    buy_id = None
-    trace_ws = False
-    buy_expiration = None
-    current_asset = None
-    buy_successful = None
-=======
     trade_id = {}
     trace_ws = False
     buy_expiration = None
     current_asset = None
     trade_successful = {}
->>>>>>> 1fa00420
     account_balance = None
     account_type = None
     instruments = None
@@ -256,21 +228,12 @@
             try:
                 if global_value.check_websocket_if_error:
                     return False, global_value.websocket_error_reason
-<<<<<<< HEAD
                 elif global_value.check_websocket_if_connect == 0:
                     logger.info("Websocket connection closed.")
                     logger.debug("Websocket connection closed.")
                     return False, "Websocket connection closed."
                 elif global_value.check_websocket_if_connect == 1:
                     logger.debug("Websocket successfully connected!!!")
-=======
-                if global_value.check_websocket_if_connect == 0:
-                    self.logger.info("Websocket connection closed.")
-                    self.logger.debug("Websocket connection closed.")
-                    return False, "Websocket connection closed."
-                if global_value.check_websocket_if_connect == 1:
-                    self.logger.debug("Websocket successfully connected!!!")
->>>>>>> 1fa00420
                     return True, "Websocket successfully connected!!!"
             except:
                 pass
@@ -279,7 +242,6 @@
     def send_ssid(self, max_attemps=10):
         attemps = 0
         self.profile.msg = None
-<<<<<<< HEAD
         if not global_value.SSID:
             if os.path.exists(os.path.join("session.json")):
                 os.remove("session.json")
@@ -302,23 +264,6 @@
                 logger.error(f"Sending authorization with SSID '{global_value.SSID}' took too long to respond")
                 return False
         
-=======
-
-        def rssid():
-            if not global_value.SSID:
-                if os.path.exists(os.path.join(".session.json")):
-                    os.remove(".session.json")
-                return False
-            self.ssid(global_value.SSID)
-
-        while not self.profile.msg:
-            time.sleep(0.3)
-            rssid()
-            attemps += 1
-            if attemps == max_attemps:
-                raise QuotexTimeout(f"Sending authorization with SSID '{global_value.SSID}' took too long to respond")
-
->>>>>>> 1fa00420
         if not self.profile.msg:
             return False
         return True
