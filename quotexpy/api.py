"""Module for Quotex websocket"""
import os
import ssl
import time
import json
<<<<<<< HEAD
=======
import certifi
>>>>>>> 9a239626
import logging
import urllib3
import threading
import collections

from quotexpy import global_value
from quotexpy.http.login import Login
from quotexpy.http.logout import Logout
from quotexpy.ws.channels.ssid import Ssid
from quotexpy.ws.channels.trade import Trade
from quotexpy.ws.channels.candles import GetCandles
from quotexpy.ws.channels.sell_option import SellOption
from quotexpy.ws.objects.timesync import TimeSync
from quotexpy.ws.objects.candles import Candles
from quotexpy.ws.objects.profile import Profile
from quotexpy.ws.objects.listinfodata import ListInfoData
from quotexpy.ws.client import WebsocketClient


def nested_dict(n, typeof):
    if n == 1:
        return collections.defaultdict(typeof)
    return collections.defaultdict(lambda: nested_dict(n - 1, typeof))


urllib3.disable_warnings()
logger = logging.getLogger(__name__)

cert_path = certifi.where()
os.environ["SSL_CERT_FILE"] = cert_path
os.environ["WEBSOCKET_CLIENT_CA_BUNDLE"] = cert_path
cacert = os.environ.get("WEBSOCKET_CLIENT_CA_BUNDLE")


class QuotexAPI(object):
    """Class for communication with Quotex API"""

    socket_option_opened = {}
    trade_id = {}
    trace_ws = False
    buy_expiration = None
    current_asset = None
    trade_successful = {}
    account_balance = None
    account_type = None
    instruments = None
    training_balance_edit_request = None
    profit_in_operation = None
    sold_options_respond = None
    sold_digital_options_respond = None
    listinfodata = ListInfoData()
    timesync = TimeSync()
    candles = Candles()

    def __init__(self, host, email, password, proxies=None):
        """
        :param str host: The hostname or ip address of a Quotex server.
        :param str email: The email of a Quotex server.
        :param str password: The password of a Quotex server.
        :param proxies: The proxies of a Quotex server.
        """
        self._temp_status = ""
        self.settings_list = {}
        self.email = email
        self.password = password
        self.signal_data = nested_dict(2, dict)
        self.get_candle_data = {}
        self.candle_v2_data = {}
        self.cookies = None
        self.profile = None
        self.websocket_thread = None
        self.wss_url = f"wss://ws2.{host}/socket.io/?EIO=3&transport=websocket"
        self.websocket_client = None
        self.set_ssid = None
        self.user_agent = None
        self.token_login2fa = None
        self.proxies = proxies
        self.realtime_price = {}
        self.profile = Profile()

        self.logger = logging.getLogger(__name__)

    @property
    def websocket(self):
        """Property to get websocket.

        :returns: The instance of :class:`WebSocket <websocket.WebSocket>`.
        """
        return self.websocket_client.wss

    def get_candle_v2(self):
        payload = {"_placeholder": True, "num": 0}
        data = f'451-["history/list/v2", {json.dumps(payload)}]'
        return self.send_websocket_request(data)

    def subscribe_realtime_candle(self, asset, size, period):
        self.realtime_price[asset] = collections.deque([], size)
        payload = {"asset": asset, "period": period}
        data = f'42["instruments/update", {json.dumps(payload)}]'
        return self.send_websocket_request(data)

    def unsubscribe_realtime_candle(self, asset):
        data = f'42["subfor", {json.dumps(asset)}]'
        return self.send_websocket_request(data)

    @property
    def logout(self):
        """Property for get Quotex http login resource.
        :returns: The instance of :class:`Login
            <quotexpy.http.login.Login>`.
        """
        return Logout(self)

    @property
    def login(self):
        """Property for get Quotex http login resource.
        :returns: The instance of :class:`Login
            <quotexpy.http.login.Login>`.
        """
        return Login(self)

    @property
    def ssid(self):
        """Property for get Quotex websocket ssid channel.
        :returns: The instance of :class:`Ssid
            <quotexpy.ws.channels.ssid.Ssid>`.
        """
        return Ssid(self)

    @property
    def trade(self):
        """Property for get Quotex websocket ssid channel.
        :returns: The instance of :class:`Buy
            <Quotex.ws.channels.buy.Buy>`.
        """
        return Trade(self)

    @property
    def sell_option(self):
        return SellOption(self)

    @property
    def get_candles(self):
        """Property for get Quotex websocket candles channel.

        :returns: The instance of :class:`GetCandles
            <quotexpy.ws.channels.candles.GetCandles>`.
        """
        return GetCandles(self)

    def check_session(self):
        data = {}
        if os.path.isfile("session.json"):
            with open("session.json") as file:
                data = json.loads(file.read())
            self.user_agent = data.get("user_agent")
        return data.get("ssid"), data.get("cookies")

    def send_websocket_request(self, data, no_force_send=True):
        """Send websocket request to Quotex server.
        :param str data: The websocket request data.
        :param bool no_force_send: Default None.
        """
        if global_value.check_websocket_if_connect == 0:
            logger.info("Websocket connection closed.")
            return

        while (global_value.ssl_Mutual_exclusion or global_value.ssl_Mutual_exclusion_write) and no_force_send:
            pass
        global_value.ssl_Mutual_exclusion_write = True
        self.websocket.send('42["tick"]')
        self.websocket.send('42["indicator/list"]')
        self.websocket.send('42["drawing/load"]')
        self.websocket.send('42["pending/list"]')
        self.websocket.send('42["instruments/update",{"asset":"%s","period":60}]' % self.current_asset)
        self.websocket.send('42["chart_notification/get"]')
        self.websocket.send('42["depth/follow","%s"]' % self.current_asset)
        self.websocket.send(data)
        self.logger.debug(data)
        #print("send_websocket_request:")
        #print(data)
        global_value.ssl_Mutual_exclusion_write = False

    def edit_training_balance(self, amount):
        data = f'42["demo/refill",{json.dumps(amount)}]'
        self.send_websocket_request(data)

    async def get_ssid(self):
        ssid, cookies = self.check_session()
        if not ssid:
            print("Authenticating user...")
            self.logger.info("Authenticating user...")
            ssid, cookies = await self.login(
                self.email,
                self.password,
            )
            print("Login successful!!!")
            self.logger.info("Login successful!!!")
        return ssid, cookies

    def start_websocket(self):
        global_value.check_websocket_if_connect = None
        global_value.check_websocket_if_error = False
        global_value.websocket_error_reason = None
        self.websocket_client = WebsocketClient(self)
        self.websocket_thread = threading.Thread(
            target=self.websocket.run_forever,
            kwargs={
                "ping_interval": 24,
                "ping_timeout": 15,
                "ping_payload": "2",
                "origin": "https://qxbroker.com",
                "host": "ws2.qxbroker.com",
                "sslopt": {
                    # "check_hostname": False,
                    "cert_reqs": ssl.CERT_NONE,
                    "ca_certs": cacert,
                    "ssl_version": ssl.PROTOCOL_TLSv1_2,
                },
            },
        )
        self.websocket_thread.daemon = True
        self.websocket_thread.start()
        while True:
            try:
                if global_value.check_websocket_if_error:
                    return False, global_value.websocket_error_reason
                if global_value.check_websocket_if_connect == 0:
                    logger.info("Websocket connection closed.")
                    logger.debug("Websocket connection closed.")
                    return False, "Websocket connection closed."
                if global_value.check_websocket_if_connect == 1:
                    logger.debug("Websocket successfully connected!!!")
                    return True, "Websocket successfully connected!!!"
            except:
                pass
            pass

    def send_ssid(self, max_attemps=10):
        '''
        Send ssid to Quotex
            max_attemps - time to wait for authorization in seconds
        '''
        self.profile.msg = None
        if not global_value.SSID:
            if os.path.exists(os.path.join("session.json")):
                os.remove("session.json")
            return False
        self.ssid(global_value.SSID)
        start_time = time.time()
        previous_second = -1
        while not self.profile.msg:
            time.sleep(0.1)
            elapsed_time = time.time() - start_time
            current_second = int(elapsed_time)
            if current_second != previous_second:
                print(f"\rWaiting for authorization... Elapsed time: {round(elapsed_time)} seconds", end="")
                previous_second = current_second
<<<<<<< HEAD
            if elapsed_time >= max_attemps:  # Verifica se o tempo limite de segundos foi atingido
                #raise QuotexTimeout(f"Sending authorization with SSID '{global_value.SSID}' took too long to respond")
                msg = f"Sending authorization with SSID '{global_value.SSID}' took too long to respond"
                #print(msg)
                logger.error(msg)
                return False
=======
            if elapsed_time >= 60:  # Verifica se o tempo limite de 60 segundos foi atingido
                # raise QuotexTimeout(f"Sending authorization with SSID '{global_value.SSID}' took too long to respond")
                logger.error(f"Sending authorization with SSID '{global_value.SSID}' took too long to respond")
                return False

>>>>>>> 9a239626
        if not self.profile.msg:
            return False
        return True

    async def connect(self):
        """Method for connection to Quotex API"""
        global_value.ssl_Mutual_exclusion = False
        global_value.ssl_Mutual_exclusion_write = False
        if global_value.check_websocket_if_connect:
            self.close()
        ssid, self.cookies = await self.get_ssid()
        check_websocket, websocket_reason = self.start_websocket()
        if not check_websocket:
            return check_websocket, websocket_reason
        if not global_value.SSID:
            global_value.SSID = ssid
        return check_websocket, websocket_reason

    def close(self):
        if self.websocket_client:
            self.websocket.close()
            self.websocket_thread.join()

    def websocket_alive(self):
        return self.websocket_thread.is_alive()<|MERGE_RESOLUTION|>--- conflicted
+++ resolved
@@ -3,10 +3,6 @@
 import ssl
 import time
 import json
-<<<<<<< HEAD
-=======
-import certifi
->>>>>>> 9a239626
 import logging
 import urllib3
 import threading
@@ -265,20 +261,12 @@
             if current_second != previous_second:
                 print(f"\rWaiting for authorization... Elapsed time: {round(elapsed_time)} seconds", end="")
                 previous_second = current_second
-<<<<<<< HEAD
             if elapsed_time >= max_attemps:  # Verifica se o tempo limite de segundos foi atingido
                 #raise QuotexTimeout(f"Sending authorization with SSID '{global_value.SSID}' took too long to respond")
                 msg = f"Sending authorization with SSID '{global_value.SSID}' took too long to respond"
                 #print(msg)
                 logger.error(msg)
                 return False
-=======
-            if elapsed_time >= 60:  # Verifica se o tempo limite de 60 segundos foi atingido
-                # raise QuotexTimeout(f"Sending authorization with SSID '{global_value.SSID}' took too long to respond")
-                logger.error(f"Sending authorization with SSID '{global_value.SSID}' took too long to respond")
-                return False
-
->>>>>>> 9a239626
         if not self.profile.msg:
             return False
         return True
