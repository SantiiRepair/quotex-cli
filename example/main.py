--- conflicted
+++ resolved
@@ -89,18 +89,14 @@
         print(colored("[INFO]: ", "blue"), "Exiting...")
     client.close()
 
-<<<<<<< HEAD
 lastAction = None
 countSequenceLoss = 0
 countSequenceWin  = 0  
-=======
->>>>>>> 9a239626
 
 async def trade_and_check():
     check_connect, message = await login()
     print(check_connect, message)
     if check_connect:
-<<<<<<< HEAD
         client.change_account("PRACTICE")#"REAL"
         balance = await client.get_balance()
         print(colored("[INFO]: ", "blue"), "Balance: ", balance)
@@ -164,26 +160,6 @@
                     #else: #error
                     #    print(colored("[ERROR]: ", "red"), "Check Win/Loss failed!!!")
                         #lastAction = None
-=======
-        client.change_account("PRACTICE")  # "REAL"
-        print(colored("[INFO]: ", "blue"), "Balance: ", await client.get_balance())
-        amount = 1
-        action = random.choice(["call", "put"])  # call (green), put (red)
-        # horario negociacao 09:00 as 15:00 fora isto é otc
-        # nao opera sabado e domingos
-        asset = "AUDCAD_otc"  # "EURUSD_otc"
-        duration = 60  # in seconds
-        asset_query = asset_parse(asset)
-        asset_open = client.check_asset_open(asset_query)
-        if asset_open[2]:
-            print(colored("[INFO]: "), "OK: Asset is open")
-            status, buy_info = await client.trade(action, amount, asset, duration)
-            print(status, buy_info, "\n")
-            if status:
-                print(colored("[INFO]: ", "blue"), "Waiting for result...")
-                if await client.check_win(buy_info[asset]["id"]):
-                    print(colored("[INFO]: ", "green"), f"Win -> Profit: {client.get_profit()}")
->>>>>>> 9a239626
                 else:
                     print(colored("[ERROR]: ", "red"), "Operation failed!!!")
             else:
@@ -331,14 +307,8 @@
     loop.run_until_complete(main())
     # loop.run_forever()
 
-
-<<<<<<< HEAD
 #Agendamentos:
 schedule.every(2).seconds.do(run_main)
-=======
-# Agendamentos:
-schedule.every(10).seconds.do(run_main)
->>>>>>> 9a239626
 
 while True:
     schedule.run_pending()
