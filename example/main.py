--- conflicted
+++ resolved
@@ -1,22 +1,13 @@
 import os
 import time
 import shutup
-<<<<<<< HEAD
 import random
 from termcolor import colored
 import asyncio
 import schedule
 from quotexpy.stable_api import Quotex
-from quotexpy.utils.util import asset_parse
-=======
-import asyncio
-from termcolor import colored
->>>>>>> 1fa00420
 from asyncio import get_event_loop
-
-from quotexpy.new import Quotex
 from quotexpy.utils import asset_parse
-
 
 shutup.please()
 
@@ -24,30 +15,18 @@
     z = get_event_loop().run_until_complete(y)
     return z
 
-<<<<<<< HEAD
 client = Quotex(
     email=os.environ['EMAIL'],
     password=os.environ['PASSWORD']
 )
 client.debug_ws_enable = False
 
-=======
-
-client = Quotex(email="...", password="...")
-client.debug_ws_enable = False
-
-
->>>>>>> 1fa00420
 async def login(attempts=5):
     check, reason = await client.connect()
     print(colored("[INFO]: ", "blue"), "Start your robot")
     attempt = 1
     print(colored("[INFO]: ", "blue"), "Connecting...")
-<<<<<<< HEAD
     while attempt <= attempts:
-=======
-    while attempt < attempts:
->>>>>>> 1fa00420
         if not client.check_connect():
             print(colored("[INFO]: ", "blue"), f"Trying to reconnect, try {attempt} for {attempts}")
             check, reason = await client.connect()
@@ -70,11 +49,7 @@
     check_connect, message = await login()
     print(check_connect, message)
     if check_connect:
-<<<<<<< HEAD
-        client.change_account("PRACTICE")#"REAL"
-=======
         client.change_account("PRACTICE")  # "REAL"
->>>>>>> 1fa00420
         print(colored("[INFO]: ", "blue"), "Balance: ", client.get_balance())
         print(colored("[INFO]: ", "blue"), "Exiting...")
     client.close()
@@ -93,33 +68,21 @@
     check_connect, message = await login()
     print(check_connect, message)
     if check_connect:
-<<<<<<< HEAD
         client.change_account("PRACTICE")#"REAL"
         amount = 1
         asset = "AUDCAD"  # "AUDCAD_otc"
         #action = "call"  # call (green), put (red)
         action = random.choice(["call", "put"]) # call (green), put (red)
-=======
-        client.change_account("PRACTICE")  # "REAL"
-        amount = 5
-        asset = "EURUSD_otc"  # "EURUSD"
-        action = "call"  # call (green), put (red)
->>>>>>> 1fa00420
         duration = 60  # in seconds
         asset_query = asset_parse(asset)
         asset_open = client.check_asset_open(asset_query)
         if asset_open[2]:
             print(colored("[INFO]: ", "blue"), "Asset is open.")
-<<<<<<< HEAD
             try:
                 status, buy_info = await client.trade(action, amount, asset, duration)
                 print(status, buy_info)
             except:
                 pass
-=======
-            status, buy_info = await client.trade(action, amount, asset, duration)
-            print(status, buy_info)
->>>>>>> 1fa00420
         else:
             print(colored("[WARN]: ", "blue"), "Asset is closed.")
         print(colored("[INFO]: ", "blue"), "Balance: ", await client.get_balance())
@@ -130,36 +93,23 @@
     check_connect, message = await login()
     print(check_connect, message)
     if check_connect:
-<<<<<<< HEAD
         client.change_account("PRACTICE")#"REAL"
         print(colored("[INFO]: ", "blue"), "Balance: ", await client.get_balance())
         amount = 1
         action = random.choice(["call", "put"]) # call (green), put (red)
         #horario negociacao 09:00 as 15:00 fora isto é otc
         #nao opera sabado e domingos
-        asset = "AUDCAD"  # "EURUSD_otc"
-=======
-        client.change_account("PRACTICE")  # "REAL"
-        print(colored("[INFO]: ", "blue"), "Balance: ", await client.get_balance())
-        amount = 1
-        asset = "AUDCAD"  # "AUDCAD_otc"
-        action = "call"  # call (green), put (red)
->>>>>>> 1fa00420
+        asset = "AUDCAD_otc"  # "EURUSD_otc"
         duration = 60  # in seconds
         asset_query = asset_parse(asset)
         asset_open = client.check_asset_open(asset_query)
         if asset_open[2]:
-<<<<<<< HEAD
             print(colored("[INFO]: "), "OK: Asset is open")
             status, buy_info = await client.trade(action, amount, asset, duration)
             print(status, buy_info, "\n")
-=======
-            print(colored("[INFO]: ", "blue"), "OK: Asset is open")
-            status, buy_info = await client.trade(action, amount, asset, duration)
->>>>>>> 1fa00420
             if status:
                 print(colored("[INFO]: ", "blue"), "Waiting for result...")
-                if await client.check_win(buy_info["id"]):
+                if await client.check_win(buy_info[asset]["id"]):
                     print(colored("[INFO]: ", "green"), f"Win -> Profit: {client.get_profit()}")
                 else:
                     print(colored("[INFO]: ", "light_red"), f"Loss -> Loss: {client.get_profit()}")
@@ -171,28 +121,17 @@
         print(colored("[INFO]: ", "blue"), "Exiting...")
     client.close()
 
-<<<<<<< HEAD
 async def sell_option():
     check_connect, message = await login()
     print(check_connect, message)
     if check_connect:
         client.change_account("PRACTICE")#"REAL"
-=======
-
-async def sell_option():
-    check_connect, message = await login()
-    if check_connect:
-        client.change_account("PRACTICE")  # "REAL"
->>>>>>> 1fa00420
         amount = 30
         asset = "EURUSD_otc"  # "EURUSD_otc"
         direction = "put"
         duration = 1000  # in seconds
         status, buy_info = await client.trade(amount, asset, direction, duration)
-<<<<<<< HEAD
         print(status, buy_info)
-=======
->>>>>>> 1fa00420
         await client.sell_option(buy_info["id"])
         print(colored("[INFO]: ", "blue"), "Balance: ", await client.get_balance())
         print(colored("[INFO]: ", "blue"), "Exiting...")
@@ -263,7 +202,6 @@
     client.close()
 
 
-<<<<<<< HEAD
 # __x__(get_signal_data())
 # __x__(get_balance())
 # __x__(get_payment())
@@ -297,17 +235,4 @@
 
 while True:
     schedule.run_pending()
-    time.sleep(1)
-=======
-if __name__ == "__main__":
-    # __x__(get_balance())
-    # __x__(get_signal_data())
-    # __x__(get_payment())
-    # __x__(get_candle())
-    # __x__(get_candle_v2())
-    # __x__(get_realtime_candle())
-    # __x__(assets_open())
-    # __x__(trade())
-    # __x__(balance_refill())
-    __x__(trade_and_check())
->>>>>>> 1fa00420
+    time.sleep(1)