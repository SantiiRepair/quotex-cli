import os
import time
import shutup
import random
import asyncio
import schedule
from termcolor import colored

from quotexpy.new import Quotex
from quotexpy.utils import asset_parse

shutup.please()

<<<<<<< HEAD
CONST_ASSET = "AUDCAD"
=======
>>>>>>> 98112616

def __x__(y):
    z = asyncio.get_event_loop().run_until_complete(y)
    return z


client = Quotex(email="your@email.com", password="password")
client.debug_ws_enable = False


async def login(attempts=5):
    check, reason = await client.connect()
    print(colored("[INFO]: ", "blue"), "Start your robot")
    attempt = 1
    print(colored("[INFO]: ", "blue"), "Connecting...")
    while attempt <= attempts:
        if not client.check_connect():
            print(colored("[INFO]: ", "blue"), f"Trying to reconnect, try {attempt} for {attempts}")
            check, reason = await client.connect()
            if check:
                print(colored("[INFO]: ", "blue"), "Successfully reconnected!!!")
                break
            print(colored("[INFO]: ", "blue"), "Error reconnecting")
            attempt += 1
            if os.path.isfile(".session.json"):
                os.remove(".session.json")
        elif not check:
            attempt += 1
        else:
            break
        await asyncio.sleep(0.5)
    return check, reason

def check_asset(asset):
    asset_query = asset_parse(asset)
    asset_open = client.check_asset_open(asset_query)
    if not asset_open[2]:
        print(colored("[WARN]: ", "blue"), "Asset is closed.")
        asset = f"{asset}_otc"
        print(colored("[WARN]: ", "blue"), "try OTC Asset -> " + asset)
        asset_query = asset_parse(asset)
        asset_open = client.check_asset_open(asset_query)
    return asset, asset_open

async def get_balance():
    check_connect, message = await login()
    if check_connect:
        client.change_account("PRACTICE")  # "REAL"
        print(colored("[INFO]: ", "blue"), "Balance: ", client.get_balance())
        print(colored("[INFO]: ", "blue"), "Exiting...")
    client.close()


async def balance_refill():
    check_connect, message = await login()
    if check_connect:
        result = await client.edit_practice_balance(100)
        print(result)
    client.close()


async def trade():
    check_connect, message = await login()
    if check_connect:
        client.change_account("PRACTICE")  # "REAL"
        amount = 1
<<<<<<< HEAD
        #asset = "AUDCAD"  # "AUDCAD_otc"
        #action = "call"  # call (green), put (red)
        action = random.choice(["call", "put"]) # call (green), put (red)
=======
        asset = "AUDCAD"  # "AUDCAD_otc"
        # action = "call"  # call (green), put (red)
        action = random.choice(["call", "put"])  # call (green), put (red)
>>>>>>> 98112616
        duration = 60  # in seconds
        global CONST_ASSET
        asset, asset_open = check_asset(CONST_ASSET)
        #asset_query = asset_parse(asset)
        #asset_open = client.check_asset_open(asset_query)
        if asset_open[2]:
            print(colored("[INFO]: ", "blue"), "Asset is open.")
            try:
                status, buy_info = await client.trade(action, amount, asset, duration)
                print(status, buy_info)
            except:
                pass
        else:
            print(colored("[WARN]: ", "blue"), "Asset is closed.")
        print(colored("[INFO]: ", "blue"), "Balance: ", await client.get_balance())
        print(colored("[INFO]: ", "blue"), "Exiting...")
    client.close()


lastAction = None
countSequenceLoss = 0
<<<<<<< HEAD
=======
countSequenceWin = 0

>>>>>>> 98112616

async def trade_and_check():
    check_connect, message = await login()
    if check_connect:
        client.change_account("PRACTICE")  # "REAL"
        balance = await client.get_balance()
        print(colored("[INFO]: ", "blue"), "Balance: ", balance)
        global lastAction
        global countSequenceLoss        
        while balance >= 1:
            amount = 1
<<<<<<< HEAD
            if countSequenceLoss > 0:
                #amount = countSequenceLoss + countSequenceLoss #martigale
                amount = 2
            #    countSequenceLoss = 0

            if lastAction is None:
                action = random.choice(["call", "put"]) # call (green), put (red)
                #action = "call"
=======
            # if countSequenceLoss == 1:
            #    amount = 2 #martigale
            # if countSequenceWin > 1:
            #    amount = countSequenceWin #martigale
            # if countLoss == 2:
            #    amount = 4 #martigale
            # if isModifyActionByLoss > 1:
            #    amount = 1 #martigale
            if lastAction is None:
                action = random.choice(["call", "put"])  # call (green), put (red)
>>>>>>> 98112616
                lastAction = action
            else:
                action = lastAction

<<<<<<< HEAD
            #action =  "put" # call (green), put (red)
            #horario negociacao 09:00 as 15:00 de segunda a sexta, fora isto é otc
            #asset = "AUDCAD"
=======
            # action =  "put" # call (green), put (red)
            # horario negociacao 09:00 as 15:00 de segunda a sexta, fora isto é otc
            asset = "AUDCAD"
>>>>>>> 98112616
            duration = 60  # in seconds
            #asset_query = asset_parse(asset)
            #asset_open = client.check_asset_open(asset_query)
            #if not asset_open[2]:
            #    print(colored("[WARN]: ", "blue"), "Asset is closed.")
            #    asset = f"{asset}_otc"
            #    print(colored("[WARN]: ", "blue"), "try OTC Asset -> " + asset)
            #    asset_query = asset_parse(asset)
            #    asset_open = client.check_asset_open(asset_query)
            global CONST_ASSET
            asset, asset_open = check_asset(CONST_ASSET)

            if asset_open[2]:
                print(colored("[INFO]: "), "OK: Asset is open")
                status, trade_info = await client.trade(action, amount, asset, duration)
                print(status, trade_info, "\n")
                if status:
                    print(colored("[INFO]: ", "blue"), "Waiting for result...")
<<<<<<< HEAD
                    print(colored("[INFO]: ", "blue"), f"Side: {action}, countSequenceLoss: {countSequenceLoss}")
                    #print(f"id checking {trade_info[asset]['id']}")
                    
=======
                    print(colored("[INFO]: ", "blue"), f"Side: {action}, count modify side: {countSequenceLoss}")
                    # print(f"id checking {trade_info[asset]['id']}")

>>>>>>> 98112616
                    if await client.check_win(asset, trade_info[asset]["id"]):
                        print(colored("[INFO]: ", "green"), f"Win -> Profit: {client.get_profit()}")
                        lastAction = action
                        countSequenceLoss = 0
<<<<<<< HEAD
                    else:
                        print(colored("[INFO]: ", "light_red"), f"Loss -> Loss: {client.get_profit()}")
                        countSequenceLoss += 1
=======
                        # countSequenceWin += 1
                    else:
                        print(colored("[INFO]: ", "light_red"), f"Loss -> Loss: {client.get_profit()}")
                        countSequenceLoss += 1
                        # countSequenceWin = 0
>>>>>>> 98112616
                        if countSequenceLoss > 1:
                            if lastAction == "call":
                                lastAction = "put"
                            else:
                                lastAction = "call"
<<<<<<< HEAD
                            countSequenceLoss = 0
                        #else:
                    #else: #error
=======
                        #     modifySide = 0
                        # else:
                    # else: #error
>>>>>>> 98112616
                    #    print(colored("[ERROR]: ", "red"), "Check Win/Loss failed!!!")
                    # lastAction = None
                else:
                    print(colored("[ERROR]: ", "red"), "Operation failed!!!")
                    #erro de tempo incorreto
                    return
            else:
                print(colored("[WARN]: ", "light_red"), "Asset is closed.")
            print(colored("[INFO]: ", "blue"), "Balance: ", await client.get_balance())
            print(colored("[INFO]: ", "blue"), "Exiting...")
        if balance >= 1:
            pass
        else:
            print(colored("[WARN]: ", "light_red"), "No balance available :(")
    client.close()

<<<<<<< HEAD
async def sell_option():
    check_connect, message = await login()
    print(check_connect, message)
    if check_connect:
        client.change_account("PRACTICE")#"REAL"
        amount = 30
        #asset = "EURUSD_otc"  # "EURUSD_otc"
        global CONST_ASSET
        asset, asset_open = check_asset(CONST_ASSET)
        direction = "put"
        duration = 1000  # in seconds
        status, buy_info = await client.trade(amount, asset, direction, duration)
        print(status, buy_info)
        await client.sell_option(buy_info["id"])
        print(colored("[INFO]: ", "blue"), "Balance: ", await client.get_balance())
        print(colored("[INFO]: ", "blue"), "Exiting...")
    client.close()

=======
>>>>>>> 98112616

async def assets_open():
    check_connect, message = await login()
    if check_connect:
        print("Check Asset Open")
        for i in client.get_all_asset_name():
            print(i, client.check_asset_open(i))
    client.close()


async def get_candle():
    check_connect, message = await login()
    if check_connect:
        #asset = "AUDCAD_otc"
        global CONST_ASSET
        asset, asset_open = check_asset(CONST_ASSET)
        offset = 180  # in seconds
        period = 3600  # in seconds / opcional
        candles = await client.get_candles(asset, offset, period)
        for candle in candles["data"]:
            print(candle)
    client.close()


async def get_payment():
    check_connect, message = await login()
    if check_connect:
        all_data = client.get_payment()
        for asset_name in all_data:
            asset_data = all_data[asset_name]
            print(asset_name, asset_data["payment"], asset_data["open"])
    client.close()

import datetime
#import numpy as np
async def get_candle_v2():
    check_connect, message = await login()
<<<<<<< HEAD
    print(check_connect, message)
    period = 1
    size = 50
=======
>>>>>>> 98112616
    if check_connect:
        global CONST_ASSET
        asset, asset_open = check_asset(CONST_ASSET)
        candles = await client.get_candle_v2(asset, period, size)
        #data = np.array(candles)
        ## Adiciona uma nova coluna com os valores convertidos em data
        #timestamps = data[:, 0]
        #datas = [datetime.datetime.fromtimestamp(ts).strftime('%d/%m/%Y %H:%M:%S') for ts in timestamps]
        #new_column = np.array(datas).reshape(-1, 1)
        #data_with_dates = np.hstack((data, new_column))

        for candle in candles:
            print(candle)
            timestamp = candle[0]            
            data = datetime.datetime.fromtimestamp(timestamp).strftime('%d/%m/%Y %H:%M:%S')
            print(data)
    client.close()


async def get_realtime_candle():
    check_connect, message = await login()
    if check_connect:
        list_size = 10
        global CONST_ASSET
        asset, asset_open = check_asset(CONST_ASSET)
        client.start_candles_stream(asset, list_size)
        while True:
            if len(client.get_realtime_candles(asset)) == list_size:
                break
        print(client.get_realtime_candles(asset))
    client.close()


async def get_signal_data():
    check_connect, message = await login()
    if check_connect:
        while True:
            print(client.get_signal_data())
            time.sleep(1)
    client.close()


async def get_moving_average():
    periods = 21
    interval = "1m"
    symbol = "AUDCAD=X"
    await client.get_moving_average(symbol=symbol, interval=interval, periods=periods)
    lastCandles = await client.get_last_candles(symbol=symbol, interval=interval)
    print(lastCandles)


async def main():
    # await get_balance()
    # await get_signal_data()
    # await get_payment()
<<<<<<< HEAD
    #await get_candle()
    #await get_candle_v2()
    #await get_realtime_candle()
=======
    # await get_candle()
    # await get_candle_v2()
    # await get_realtime_candle()
>>>>>>> 98112616
    # await assets_open()
    await trade_and_check()
    # await balance_refill()
    # await get_moving_average()


def run_main():
    __x__(main())


<<<<<<< HEAD
#Agendamentos:
schedule.every(30).seconds.do(run_main)
=======
# Agendamentos:
schedule.every(2).seconds.do(run_main)
>>>>>>> 98112616

while True:
    schedule.run_pending()
    time.sleep(1)<|MERGE_RESOLUTION|>--- conflicted
+++ resolved
@@ -11,10 +11,7 @@
 
 shutup.please()
 
-<<<<<<< HEAD
 CONST_ASSET = "AUDCAD"
-=======
->>>>>>> 98112616
 
 def __x__(y):
     z = asyncio.get_event_loop().run_until_complete(y)
@@ -81,15 +78,9 @@
     if check_connect:
         client.change_account("PRACTICE")  # "REAL"
         amount = 1
-<<<<<<< HEAD
         #asset = "AUDCAD"  # "AUDCAD_otc"
         #action = "call"  # call (green), put (red)
         action = random.choice(["call", "put"]) # call (green), put (red)
-=======
-        asset = "AUDCAD"  # "AUDCAD_otc"
-        # action = "call"  # call (green), put (red)
-        action = random.choice(["call", "put"])  # call (green), put (red)
->>>>>>> 98112616
         duration = 60  # in seconds
         global CONST_ASSET
         asset, asset_open = check_asset(CONST_ASSET)
@@ -111,11 +102,6 @@
 
 lastAction = None
 countSequenceLoss = 0
-<<<<<<< HEAD
-=======
-countSequenceWin = 0
-
->>>>>>> 98112616
 
 async def trade_and_check():
     check_connect, message = await login()
@@ -127,7 +113,6 @@
         global countSequenceLoss        
         while balance >= 1:
             amount = 1
-<<<<<<< HEAD
             if countSequenceLoss > 0:
                 #amount = countSequenceLoss + countSequenceLoss #martigale
                 amount = 2
@@ -136,31 +121,13 @@
             if lastAction is None:
                 action = random.choice(["call", "put"]) # call (green), put (red)
                 #action = "call"
-=======
-            # if countSequenceLoss == 1:
-            #    amount = 2 #martigale
-            # if countSequenceWin > 1:
-            #    amount = countSequenceWin #martigale
-            # if countLoss == 2:
-            #    amount = 4 #martigale
-            # if isModifyActionByLoss > 1:
-            #    amount = 1 #martigale
-            if lastAction is None:
-                action = random.choice(["call", "put"])  # call (green), put (red)
->>>>>>> 98112616
                 lastAction = action
             else:
                 action = lastAction
 
-<<<<<<< HEAD
             #action =  "put" # call (green), put (red)
             #horario negociacao 09:00 as 15:00 de segunda a sexta, fora isto é otc
             #asset = "AUDCAD"
-=======
-            # action =  "put" # call (green), put (red)
-            # horario negociacao 09:00 as 15:00 de segunda a sexta, fora isto é otc
-            asset = "AUDCAD"
->>>>>>> 98112616
             duration = 60  # in seconds
             #asset_query = asset_parse(asset)
             #asset_open = client.check_asset_open(asset_query)
@@ -179,44 +146,24 @@
                 print(status, trade_info, "\n")
                 if status:
                     print(colored("[INFO]: ", "blue"), "Waiting for result...")
-<<<<<<< HEAD
                     print(colored("[INFO]: ", "blue"), f"Side: {action}, countSequenceLoss: {countSequenceLoss}")
                     #print(f"id checking {trade_info[asset]['id']}")
                     
-=======
-                    print(colored("[INFO]: ", "blue"), f"Side: {action}, count modify side: {countSequenceLoss}")
-                    # print(f"id checking {trade_info[asset]['id']}")
-
->>>>>>> 98112616
                     if await client.check_win(asset, trade_info[asset]["id"]):
                         print(colored("[INFO]: ", "green"), f"Win -> Profit: {client.get_profit()}")
                         lastAction = action
                         countSequenceLoss = 0
-<<<<<<< HEAD
                     else:
                         print(colored("[INFO]: ", "light_red"), f"Loss -> Loss: {client.get_profit()}")
                         countSequenceLoss += 1
-=======
-                        # countSequenceWin += 1
-                    else:
-                        print(colored("[INFO]: ", "light_red"), f"Loss -> Loss: {client.get_profit()}")
-                        countSequenceLoss += 1
-                        # countSequenceWin = 0
->>>>>>> 98112616
                         if countSequenceLoss > 1:
                             if lastAction == "call":
                                 lastAction = "put"
                             else:
                                 lastAction = "call"
-<<<<<<< HEAD
                             countSequenceLoss = 0
                         #else:
                     #else: #error
-=======
-                        #     modifySide = 0
-                        # else:
-                    # else: #error
->>>>>>> 98112616
                     #    print(colored("[ERROR]: ", "red"), "Check Win/Loss failed!!!")
                     # lastAction = None
                 else:
@@ -233,7 +180,6 @@
             print(colored("[WARN]: ", "light_red"), "No balance available :(")
     client.close()
 
-<<<<<<< HEAD
 async def sell_option():
     check_connect, message = await login()
     print(check_connect, message)
@@ -252,8 +198,6 @@
         print(colored("[INFO]: ", "blue"), "Exiting...")
     client.close()
 
-=======
->>>>>>> 98112616
 
 async def assets_open():
     check_connect, message = await login()
@@ -291,12 +235,9 @@
 #import numpy as np
 async def get_candle_v2():
     check_connect, message = await login()
-<<<<<<< HEAD
     print(check_connect, message)
     period = 1
     size = 50
-=======
->>>>>>> 98112616
     if check_connect:
         global CONST_ASSET
         asset, asset_open = check_asset(CONST_ASSET)
@@ -352,15 +293,9 @@
     # await get_balance()
     # await get_signal_data()
     # await get_payment()
-<<<<<<< HEAD
     #await get_candle()
     #await get_candle_v2()
     #await get_realtime_candle()
-=======
-    # await get_candle()
-    # await get_candle_v2()
-    # await get_realtime_candle()
->>>>>>> 98112616
     # await assets_open()
     await trade_and_check()
     # await balance_refill()
@@ -370,14 +305,8 @@
 def run_main():
     __x__(main())
 
-
-<<<<<<< HEAD
 #Agendamentos:
 schedule.every(30).seconds.do(run_main)
-=======
-# Agendamentos:
-schedule.every(2).seconds.do(run_main)
->>>>>>> 98112616
 
 while True:
     schedule.run_pending()
